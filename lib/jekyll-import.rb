--- conflicted
+++ resolved
@@ -45,11 +45,7 @@
   end
 
   def self.require_with_fallback(gems)
-<<<<<<< HEAD
     Array[gems].flatten.each do |gem|
-=======
-    Array.[](gems).flatten.each do |gem|
->>>>>>> 208d39af
       begin
         require gem
       rescue LoadError
