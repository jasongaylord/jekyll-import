# Created by Nick Gerakines, open source and publically available under the
# MIT license. Use this module at your own risk.
# I'm an Erlang/Perl/C++ guy so please forgive my dirty ruby.

# NOTE: This converter requires Sequel and the MySQL gems.
# The MySQL gem can be difficult to install on OS X. Once you have MySQL
# installed, running the following commands should work:
# $ sudo gem install sequel
# $ sudo gem install mysql -- --with-mysql-config=/usr/local/mysql/bin/mysql_config

module JekyllImport
  module Importers
    class MT < Importer

      STATUS_DRAFT = 1
      STATUS_PUBLISHED = 2
      MORE_CONTENT_SEPARATOR = '<!--more-->'

      def self.default_options
        {
          'blog_id' => nil,
          'categories' => true,
          'dest_encoding' => 'utf-8',
          'src_encoding' => 'utf-8',
          'comments' => false
        }
      end

      def self.require_deps
        JekyllImport.require_with_fallback(%w[
          rubygems
          sequel
          fileutils
          safe_yaml
        ])
      end

      def self.specify_options(c)
        c.option 'dbname', '--dbname DB', 'Database name'
        c.option 'user', '--user USER', 'Database user name'
        c.option 'password', '--password PW', "Database user's password, (default: '')"
        c.option 'host', '--host HOST', 'Database host name (default: "localhost")'
      end

      # By default this migrator will include posts for all your MovableType blogs.
      # Specify a single blog by providing blog_id.

      # Main migrator function. Call this to perform the migration.
      #
      # dbname::  The name of the database
      # user::    The database user name
      # pass::    The database user's password
      # host::    The address of the MySQL database host. Default: 'localhost'
      # options:: A hash of configuration options
      #
      # Supported options are:
      #
      # blog_id::         Specify a single MovableType blog to export by providing blog_id.
      #                   Default: nil, importer will include posts for all blogs.
      # categories::      If true, save the post's categories in its
      #                   YAML front matter. Default: true
      # src_encoding::    Encoding of strings from the database. Default: UTF-8
      #                   If your output contains mangled characters, set src_encoding to
      #                   something appropriate for your database charset.
      # dest_encoding::   Encoding of output strings. Default: UTF-8
      # comments::        If true, output comments in _comments directory, like the one
      #                   mentioned at https://github.com/mpalmer/jekyll-static-comments/
      def self.process(options)
        options  = default_options.merge(options)

        dbname   = options.fetch('dbname')
        user     = options.fetch('user')
        pass     = options.fetch('password', "")
        host     = options.fetch('host', "localhost")
        comments = options.fetch('comments')

        posts_name_by_id = { } if comments

        db = Sequel.mysql(dbname, :user => user, :password => pass, :host => host)
        post_categories = db[:mt_placement].join(:mt_category, :category_id => :placement_category_id)

        FileUtils.mkdir_p "_posts"

        posts = db[:mt_entry]
        posts = posts.filter(:entry_blog_id => options['blog_id']) if options['blog_id']
        posts.each do |post|
          categories = post_categories.filter(
            :mt_placement__placement_entry_id => post[:entry_id]
          ).map {|ea| encode(ea[:category_basename], options) }

          file_name = post_file_name(post, options)

          data = post_metadata(post, options)
          data['categories'] = categories if !categories.empty? && options['categories']
          yaml_front_matter = data.delete_if { |k,v| v.nil? || v == '' }.to_yaml

          # save post path for comment processing
          posts_name_by_id[data['post_id']] = file_name if comments

          content = post_content(post, options)

          File.open("_posts/#{file_name}", "w") do |f|
            f.puts yaml_front_matter
            f.puts "---"
            f.puts encode(content, options)
          end
        end

        # process comment output, if enabled
        if comments
          FileUtils.mkdir_p "_comments"

          comments = db[:mt_comment]
          comments.each do |comment|
            if posts_name_by_id.has_key?(comment[:comment_entry_id]) # if the entry exists
              dir_name, base_name = comment_file_dir_and_base_name(posts_name_by_id, comment, options)
              FileUtils.mkdir_p "_comments/#{dir_name}"

              data = comment_metadata(comment, options)
              content = comment_content(comment, options)
              yaml_front_matter = data.delete_if { |k,v| v.nil? || v == '' }.to_yaml

              File.open("_comments/#{dir_name}/#{base_name}", "w") do |f|
                f.puts yaml_front_matter
                f.puts "---"
                f.puts encode(content, options)
              end
            end
          end
        end

      end

      # Extracts metadata for YAML front matter from post
      def self.post_metadata(post, options = default_options)
        metadata = {
          'layout' => 'post',
          'title' => encode(post[:entry_title], options),
          'date' => post_date(post).strftime("%Y-%m-%d %H:%M:%S %z"),
<<<<<<< HEAD
          'excerpt' => encode(post[:entry_excerpt].to_s, options),
          'mt_id' => post[:entry_id]
=======
          'excerpt' => encode(post[:entry_excerpt], options),
          'mt_id' => post[:entry_id],
          'blog_id' => post[:entry_blog_id],
          'post_id' => post[:entry_id], # for link with comments
          'basename' => post[:entry_basename]
>>>>>>> 6963189d
        }
        metadata['published'] = false if post[:entry_status] != STATUS_PUBLISHED
        metadata
      end

      # Different versions of MT used different column names
      def self.post_date(post)
        post[:entry_authored_on] || post[:entry_created_on]
      end

      # Extracts text body from post
      def self.extra_entry_text_empty?(post)
        post[:entry_text_more].nil? || post[:entry_text_more].strip.empty?
      end

      def self.post_content(post, options = default_options)
        if extra_entry_text_empty?(post)
          post[:entry_text]
        else
          post[:entry_text] + "\n\n#{MORE_CONTENT_SEPARATOR}\n\n" + post[:entry_text_more]
        end
      end

      def self.post_file_name(post, options = default_options)
        date = post_date(post)
        slug = post[:entry_basename]
        file_ext = suffix(post[:entry_convert_breaks])

        "#{date.strftime('%Y-%m-%d')}-#{slug}.#{file_ext}"
      end

      # Extracts metadata for YAML front matter from comment
      def self.comment_metadata(comment, options = default_options)
        metadata = {
          'layout' => 'comment',
          'comment_id' => comment[:comment_id],
          'post_id' => comment[:comment_entry_id],
          'author' => encode(comment[:comment_author], options),
          'email' => comment[:comment_email],
          'commenter_id' => comment[:comment_commenter_id],
          'date' => comment_date(comment).strftime("%Y-%m-%d %H:%M:%S %z"),
          'visible' => comment[:comment_visible] == 1,
          'ip' => comment[:comment_ip],
          'url' => comment[:comment_url]
        }
        metadata
      end

      # Different versions of MT used different column names
      def self.comment_date(comment)
        comment[:comment_modified_on] || comment[:comment_created_on]
      end

      def self.comment_content(comment, options = default_options)
        comment[:comment_text]
      end

      def self.comment_file_dir_and_base_name(posts_name_by_id, comment, options = default_options)
        post_basename = posts_name_by_id[comment[:comment_entry_id]].sub(/\.\w+$/, '')
        comment_id = comment[:comment_id]

        [post_basename, "#{comment_id}.markdown"]
      end

      def self.encode(str, options = default_options)
        if str.respond_to?(:encoding)
          str.encode(options['dest_encoding'], options['src_encoding'])
        else
          str
        end
      end

      # Ideally, this script would determine the post format (markdown,
      # html, etc) and create files with proper extensions. At this point
      # it just assumes that markdown will be acceptable.
      def self.suffix(entry_type)
        if entry_type.nil? || entry_type.include?("markdown") || entry_type.include?("__default__")
          # The markdown plugin I have saves this as
          # "markdown_with_smarty_pants", so I just look for "markdown".
          "markdown"
        elsif entry_type.include?("textile")
          # This is saved as "textile_2" on my installation of MT 5.1.
          "textile"
        elsif entry_type == "0" || entry_type.include?("richtext")
          # Richtext looks to me like it's saved as HTML, so I include it here.
          "html"
        else
          # Other values might need custom work.
          entry_type
        end
      end
    end
  end
end<|MERGE_RESOLUTION|>--- conflicted
+++ resolved
@@ -137,16 +137,11 @@
           'layout' => 'post',
           'title' => encode(post[:entry_title], options),
           'date' => post_date(post).strftime("%Y-%m-%d %H:%M:%S %z"),
-<<<<<<< HEAD
           'excerpt' => encode(post[:entry_excerpt].to_s, options),
-          'mt_id' => post[:entry_id]
-=======
-          'excerpt' => encode(post[:entry_excerpt], options),
           'mt_id' => post[:entry_id],
           'blog_id' => post[:entry_blog_id],
           'post_id' => post[:entry_id], # for link with comments
           'basename' => post[:entry_basename]
->>>>>>> 6963189d
         }
         metadata['published'] = false if post[:entry_status] != STATUS_PUBLISHED
         metadata
