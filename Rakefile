require 'rake/testtask'

Rake::TestTask.new do |t|
  t.libs << 'test'
end

desc "Run tests"
task :default => :test

#############################################################################
#
# Test tasks
#
#############################################################################

namespace :migrate do
  desc "Migrate from mephisto in the current directory"
  task :mephisto do
<<<<<<< HEAD
    sh %q(ruby -r './lib/jekyll/migrators/mephisto' -e 'Jekyll::Mephisto.postgres(:database => "#{ENV["DB"]}")')
=======
    sh %q(ruby -r './lib/jekyll/migrators/mephisto' -e 'Jekyll::Mephisto.postgres(:database => "#{ENV["SERVER"]}", "#{ENV["DB"]}")')
>>>>>>> 669fafc1
  end
  desc "Migrate from Movable Type in the current directory"
  task :mt do
    sh %q(ruby -r './lib/jekyll/migrators/mt' -e 'Jekyll::MT.process("#{ENV["DB"]}", "#{ENV["USER"]}", "#{ENV["PASS"]}")')
  end
  desc "Migrate from Typo in the current directory"
  task :typo do
    sh %q(ruby -r './lib/jekyll/migrators/typo' -e 'Jekyll::Typo.process("#{ENV["DB"]}", "#{ENV["USER"]}", "#{ENV["PASS"]}")')
  end
end<|MERGE_RESOLUTION|>--- conflicted
+++ resolved
@@ -16,11 +16,7 @@
 namespace :migrate do
   desc "Migrate from mephisto in the current directory"
   task :mephisto do
-<<<<<<< HEAD
-    sh %q(ruby -r './lib/jekyll/migrators/mephisto' -e 'Jekyll::Mephisto.postgres(:database => "#{ENV["DB"]}")')
-=======
     sh %q(ruby -r './lib/jekyll/migrators/mephisto' -e 'Jekyll::Mephisto.postgres(:database => "#{ENV["SERVER"]}", "#{ENV["DB"]}")')
->>>>>>> 669fafc1
   end
   desc "Migrate from Movable Type in the current directory"
   task :mt do
